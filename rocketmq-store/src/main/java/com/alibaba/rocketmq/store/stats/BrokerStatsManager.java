package com.alibaba.rocketmq.store.stats;

import com.alibaba.rocketmq.common.ThreadFactoryImpl;
import com.alibaba.rocketmq.common.constant.LoggerName;
import com.alibaba.rocketmq.common.stats.MomentStatsItemSet;
import com.alibaba.rocketmq.common.stats.StatsItem;
import com.alibaba.rocketmq.common.stats.StatsItemSet;
import org.slf4j.Logger;
import org.slf4j.LoggerFactory;

import java.util.HashMap;
import java.util.concurrent.Executors;
import java.util.concurrent.ScheduledExecutorService;


public class BrokerStatsManager {

<<<<<<< HEAD
    public enum StatsType {
        SEND_SUCCESS,
        SEND_FAILURE,
        SEND_BACK,
        SEND_TIMER,
        SEND_TRANSACTION,
        RCV_SUCCESS,
        RCV_EPOLLS,
        PERM_FAILURE
    }

    private static final Logger log = LoggerFactory.getLogger(LoggerName.RocketmqStatsLoggerName);
    private final ScheduledExecutorService scheduledExecutorService = Executors.newSingleThreadScheduledExecutor(new ThreadFactoryImpl(
        "BrokerStatsThread"));

    private static final Logger commercialLog = LoggerFactory.getLogger(LoggerName.CommercialLoggerName);
    private final ScheduledExecutorService commercialExecutor = Executors.newSingleThreadScheduledExecutor(new ThreadFactoryImpl(
        "CommercialStatsThread"));

=======
>>>>>>> 7d66d5bf
    public static final String TOPIC_PUT_NUMS = "TOPIC_PUT_NUMS";
    public static final String TOPIC_PUT_SIZE = "TOPIC_PUT_SIZE";
    public static final String GROUP_GET_NUMS = "GROUP_GET_NUMS";
    public static final String GROUP_GET_SIZE = "GROUP_GET_SIZE";
    public static final String SNDBCK_PUT_NUMS = "SNDBCK_PUT_NUMS";
    public static final String BROKER_PUT_NUMS = "BROKER_PUT_NUMS";
    public static final String BROKER_GET_NUMS = "BROKER_GET_NUMS";
    public static final String GROUP_GET_FROM_DISK_NUMS = "GROUP_GET_FROM_DISK_NUMS";
    public static final String GROUP_GET_FROM_DISK_SIZE = "GROUP_GET_FROM_DISK_SIZE";
    public static final String BROKER_GET_FROM_DISK_NUMS = "BROKER_GET_FROM_DISK_NUMS";
    public static final String BROKER_GET_FROM_DISK_SIZE = "BROKER_GET_FROM_DISK_SIZE";
    // For commercial
    public static final String COMMERCIAL_SEND_TIMES = "COMMERCIAL_SEND_TIMES";
    public static final String COMMERCIAL_SNDBCK_TIMES = "COMMERCIAL_SNDBCK_TIMES";
    public static final String COMMERCIAL_RCV_TIMES = "COMMERCIAL_RCV_TIMES";
    public static final String COMMERCIAL_RCV_EPOLLS = "COMMERCIAL_RCV_EPOLLS";
<<<<<<< HEAD

=======
>>>>>>> 7d66d5bf
    public static final String COMMERCIAL_SEND_SIZE = "COMMERCIAL_SEND_SIZE";
    public static final String COMMERCIAL_RCV_SIZE = "COMMERCIAL_RCV_SIZE";
    public static final String COMMERCIAL_PERM_FAILURES = "COMMERCIAL_PERM_FAILURES";
    public static final String COMMERCIAL_OWNER = "Owner";
<<<<<<< HEAD

=======
>>>>>>> 7d66d5bf
    // Message Size limit for one api-calling count.
    public static final double SIZE_PER_COUNT = 64 * 1024;

    /**
     * 读磁盘落后统计
     */
    public static final String GROUP_GET_FALL = "GROUP_GET_FALL";
    private static final Logger log = LoggerFactory.getLogger(LoggerName.RocketmqStatsLoggerName);
    private static final Logger commercialLog = LoggerFactory.getLogger(LoggerName.CommercialLoggerName);
    private final ScheduledExecutorService scheduledExecutorService = Executors.newSingleThreadScheduledExecutor(new ThreadFactoryImpl(
            "BrokerStatsThread"));
    private final ScheduledExecutorService commercialExecutor = Executors.newSingleThreadScheduledExecutor(new ThreadFactoryImpl(
            "CommercialStatsThread"));
    private final HashMap<String, StatsItemSet> statsTable = new HashMap<String, StatsItemSet>();
    private final String clusterName;
    private final MomentStatsItemSet momentStatsItemSet = new MomentStatsItemSet(GROUP_GET_FALL, scheduledExecutorService, log);

    public BrokerStatsManager(String clusterName) {
        this.clusterName = clusterName;

        this.statsTable.put(TOPIC_PUT_NUMS, new StatsItemSet(TOPIC_PUT_NUMS, this.scheduledExecutorService, log));
        this.statsTable.put(TOPIC_PUT_SIZE, new StatsItemSet(TOPIC_PUT_SIZE, this.scheduledExecutorService, log));
        this.statsTable.put(GROUP_GET_NUMS, new StatsItemSet(GROUP_GET_NUMS, this.scheduledExecutorService, log));
        this.statsTable.put(GROUP_GET_SIZE, new StatsItemSet(GROUP_GET_SIZE, this.scheduledExecutorService, log));
        this.statsTable.put(SNDBCK_PUT_NUMS, new StatsItemSet(SNDBCK_PUT_NUMS, this.scheduledExecutorService, log));
        this.statsTable.put(BROKER_PUT_NUMS, new StatsItemSet(BROKER_PUT_NUMS, this.scheduledExecutorService, log));
        this.statsTable.put(BROKER_GET_NUMS, new StatsItemSet(BROKER_GET_NUMS, this.scheduledExecutorService, log));
        this.statsTable.put(GROUP_GET_FROM_DISK_NUMS, new StatsItemSet(GROUP_GET_FROM_DISK_NUMS, this.scheduledExecutorService, log));
        this.statsTable.put(GROUP_GET_FROM_DISK_SIZE, new StatsItemSet(GROUP_GET_FROM_DISK_SIZE, this.scheduledExecutorService, log));
        this.statsTable.put(BROKER_GET_FROM_DISK_NUMS, new StatsItemSet(BROKER_GET_FROM_DISK_NUMS, this.scheduledExecutorService, log));
        this.statsTable.put(BROKER_GET_FROM_DISK_SIZE, new StatsItemSet(BROKER_GET_FROM_DISK_SIZE, this.scheduledExecutorService, log));

        //ONS商业化
        this.statsTable.put(COMMERCIAL_SEND_TIMES, new StatsItemSet(COMMERCIAL_SEND_TIMES, this.commercialExecutor, commercialLog));
        this.statsTable.put(COMMERCIAL_RCV_TIMES, new StatsItemSet(COMMERCIAL_RCV_TIMES, this.commercialExecutor, commercialLog));
        this.statsTable.put(COMMERCIAL_SEND_SIZE, new StatsItemSet(COMMERCIAL_SEND_SIZE, this.commercialExecutor, commercialLog));
        this.statsTable.put(COMMERCIAL_RCV_SIZE, new StatsItemSet(COMMERCIAL_RCV_SIZE, this.commercialExecutor, commercialLog));
        this.statsTable.put(COMMERCIAL_RCV_EPOLLS, new StatsItemSet(COMMERCIAL_RCV_EPOLLS, this.commercialExecutor, commercialLog));
        this.statsTable.put(COMMERCIAL_SNDBCK_TIMES, new StatsItemSet(COMMERCIAL_SNDBCK_TIMES, this.commercialExecutor, commercialLog));
        this.statsTable.put(COMMERCIAL_PERM_FAILURES, new StatsItemSet(COMMERCIAL_PERM_FAILURES, this.commercialExecutor, commercialLog));
    }

    public void start() {
    }

    public void shutdown() {
        this.scheduledExecutorService.shutdown();
    }

    public StatsItem getStatsItem(final String statsName, final String statsKey) {
        try {
            return this.statsTable.get(statsName).getStatsItem(statsKey);
        } catch (Exception e) {
        }

        return null;
    }

    public void incTopicPutNums(final String topic) {
        this.statsTable.get(TOPIC_PUT_NUMS).addValue(topic, 1, 1);
    }

    public void incTopicPutSize(final String topic, final int size) {
        this.statsTable.get(TOPIC_PUT_SIZE).addValue(topic, size, 1);
    }

    public void incGroupGetNums(final String group, final String topic, final int incValue) {
        final String statsKey = buildStatsKey(topic, group);
        this.statsTable.get(GROUP_GET_NUMS).addValue(statsKey, incValue, 1);
    }

    public String buildStatsKey(String topic, String group) {
        StringBuffer strBuilder = new StringBuffer();
        strBuilder.append(topic);
        strBuilder.append("@");
        strBuilder.append(group);
        return strBuilder.toString();
    }

    public void incGroupGetSize(final String group, final String topic, final int incValue) {
        final String statsKey = buildStatsKey(topic, group);
        this.statsTable.get(GROUP_GET_SIZE).addValue(statsKey, incValue, 1);
    }


    public void incBrokerPutNums() {
        this.statsTable.get(BROKER_PUT_NUMS).getAndCreateStatsItem(this.clusterName).getValue().incrementAndGet();
    }


    public void incBrokerGetNums(final int incValue) {
        this.statsTable.get(BROKER_GET_NUMS).getAndCreateStatsItem(this.clusterName).getValue().addAndGet(incValue);
    }


    public void incSendBackNums(final String group, final String topic) {
        final String statsKey = buildStatsKey(topic, group);
        this.statsTable.get(SNDBCK_PUT_NUMS).addValue(statsKey, 1, 1);
    }


    public double tpsGroupGetNums(final String group, final String topic) {
        final String statsKey = buildStatsKey(topic, group);
        return this.statsTable.get(GROUP_GET_NUMS).getStatsDataInMinute(statsKey).getTps();
    }


    public void incBrokerGetFromDiskNums(final int incValue) {
        this.statsTable.get(BROKER_GET_FROM_DISK_NUMS).getAndCreateStatsItem(this.clusterName).getValue().addAndGet(incValue);
    }


    public void incGroupGetFromDiskSize(final String group, final String topic, final int incValue) {
        final String statsKey = buildStatsKey(topic, group);
        this.statsTable.get(GROUP_GET_FROM_DISK_SIZE).addValue(statsKey, incValue, 1);
    }


    public void incGroupGetFromDiskNums(final String group, final String topic, final int incValue) {
        final String statsKey = buildStatsKey(topic, group);
        this.statsTable.get(GROUP_GET_FROM_DISK_NUMS).addValue(statsKey, incValue, 1);
    }


    public void incBrokerGetFromDiskNums(final String group, final String topic, final int incValue) {
        final String statsKey = buildStatsKey(topic, group);
        this.statsTable.get(BROKER_GET_FROM_DISK_NUMS).addValue(statsKey, incValue, 1);
    }


    public void incBrokerGetFromDiskSize(final String group, final String topic, final int incValue) {
        final String statsKey = buildStatsKey(topic, group);
        this.statsTable.get(BROKER_GET_FROM_DISK_SIZE).addValue(statsKey, incValue, 1);
    }

    public void recordDiskFallBehind(final String group, final String topic, final int queueId, final long fallBehind) {
        final String statsKey = String.format("%d@%s@%s", queueId, topic, group);
        this.momentStatsItemSet.getAndCreateStatsItem(statsKey).getValue().set(fallBehind);
    }

    //ONS商业化
    public void incCommercialValue(final String key, final String owner, final String group,
                                   final String topic, final String type, final int incValue) {
        final String statsKey = buildCommercialStatsKey(owner, topic, group, type);
        this.statsTable.get(key).addValue(statsKey, incValue, 1);
    }

    public String buildCommercialStatsKey(String owner, String topic, String group, String type) {
        StringBuffer strBuilder = new StringBuffer();
        strBuilder.append(owner);
        strBuilder.append("@");
        strBuilder.append(topic);
        strBuilder.append("@");
        strBuilder.append(group);
        strBuilder.append("@");
        strBuilder.append(type);
        return strBuilder.toString();
    }


<<<<<<< HEAD
    public void recordDiskFallBehind(final String group, final String topic, final int queueId, final long fallBehind) {
        final String statsKey = String.format("%d@%s@%s", queueId, topic, group);
        this.momentStatsItemSet.getAndCreateStatsItem(statsKey).getValue().set(fallBehind);
    }


    //ONS商业化
    public void incCommercialValue(final String key, final String owner, final String group,
                                   final String topic, final String type, final int incValue) {
        final String statsKey = buildCommercialStatsKey(owner, topic, group, type);
        this.statsTable.get(key).addValue(statsKey, incValue, 1);
=======
    public enum StatsType {
        SEND_SUCCESS,
        SEND_FAILURE,
        SEND_BACK,
        SEND_TIMER,
        SEND_TRANSACTION,
        RCV_SUCCESS,
        RCV_EPOLLS,
        PERM_FAILURE
>>>>>>> 7d66d5bf
    }
}<|MERGE_RESOLUTION|>--- conflicted
+++ resolved
@@ -15,28 +15,6 @@
 
 public class BrokerStatsManager {
 
-<<<<<<< HEAD
-    public enum StatsType {
-        SEND_SUCCESS,
-        SEND_FAILURE,
-        SEND_BACK,
-        SEND_TIMER,
-        SEND_TRANSACTION,
-        RCV_SUCCESS,
-        RCV_EPOLLS,
-        PERM_FAILURE
-    }
-
-    private static final Logger log = LoggerFactory.getLogger(LoggerName.RocketmqStatsLoggerName);
-    private final ScheduledExecutorService scheduledExecutorService = Executors.newSingleThreadScheduledExecutor(new ThreadFactoryImpl(
-        "BrokerStatsThread"));
-
-    private static final Logger commercialLog = LoggerFactory.getLogger(LoggerName.CommercialLoggerName);
-    private final ScheduledExecutorService commercialExecutor = Executors.newSingleThreadScheduledExecutor(new ThreadFactoryImpl(
-        "CommercialStatsThread"));
-
-=======
->>>>>>> 7d66d5bf
     public static final String TOPIC_PUT_NUMS = "TOPIC_PUT_NUMS";
     public static final String TOPIC_PUT_SIZE = "TOPIC_PUT_SIZE";
     public static final String GROUP_GET_NUMS = "GROUP_GET_NUMS";
@@ -53,18 +31,10 @@
     public static final String COMMERCIAL_SNDBCK_TIMES = "COMMERCIAL_SNDBCK_TIMES";
     public static final String COMMERCIAL_RCV_TIMES = "COMMERCIAL_RCV_TIMES";
     public static final String COMMERCIAL_RCV_EPOLLS = "COMMERCIAL_RCV_EPOLLS";
-<<<<<<< HEAD
-
-=======
->>>>>>> 7d66d5bf
     public static final String COMMERCIAL_SEND_SIZE = "COMMERCIAL_SEND_SIZE";
     public static final String COMMERCIAL_RCV_SIZE = "COMMERCIAL_RCV_SIZE";
     public static final String COMMERCIAL_PERM_FAILURES = "COMMERCIAL_PERM_FAILURES";
     public static final String COMMERCIAL_OWNER = "Owner";
-<<<<<<< HEAD
-
-=======
->>>>>>> 7d66d5bf
     // Message Size limit for one api-calling count.
     public static final double SIZE_PER_COUNT = 64 * 1024;
 
@@ -225,19 +195,6 @@
     }
 
 
-<<<<<<< HEAD
-    public void recordDiskFallBehind(final String group, final String topic, final int queueId, final long fallBehind) {
-        final String statsKey = String.format("%d@%s@%s", queueId, topic, group);
-        this.momentStatsItemSet.getAndCreateStatsItem(statsKey).getValue().set(fallBehind);
-    }
-
-
-    //ONS商业化
-    public void incCommercialValue(final String key, final String owner, final String group,
-                                   final String topic, final String type, final int incValue) {
-        final String statsKey = buildCommercialStatsKey(owner, topic, group, type);
-        this.statsTable.get(key).addValue(statsKey, incValue, 1);
-=======
     public enum StatsType {
         SEND_SUCCESS,
         SEND_FAILURE,
@@ -247,6 +204,5 @@
         RCV_SUCCESS,
         RCV_EPOLLS,
         PERM_FAILURE
->>>>>>> 7d66d5bf
     }
 }